{
    "name": "zone-mta",
    "private": false,
<<<<<<< HEAD
    "version": "1.16.5",
=======
    "version": "1.16.4",
>>>>>>> a40e8a01
    "description": "Tiny outbound MTA",
    "main": "app.js",
    "scripts": {
        "test": "grunt",
        "start": "node app.js",
        "show": "NODE_CONFIG_ONLY=true node app.js",
        "certs": "mkdir -p keys && cd keys && openssl req -x509 -newkey rsa:2048 -nodes -subj \"/C=US/ST=Oregon/L=Portland/O=Company Name/OU=Org/CN=www.example.com\" -keyout private.key -out server.crt -days 365"
    },
    "author": "Andris Reinman",
    "license": "EUPL-1.1+",
    "dependencies": {
        "crc-32": "1.2.0",
        "dnscache": "1.0.2",
        "gelf": "2.0.1",
<<<<<<< HEAD
        "iconv-lite": "^0.5.0",
        "ioredis": "^4.14.0",
=======
        "iconv-lite": "0.5.0",
        "ioredis": "4.11.2",
>>>>>>> a40e8a01
        "isemail": "3.2.0",
        "js-yaml": "3.13.1",
        "libmime": "4.1.3",
        "mailsplit": "4.4.1",
        "minimist": "1.2.0",
<<<<<<< HEAD
        "mongodb": "^3.3.0",
        "msgpack-js": "0.3.0",
        "mx-connect": "^1.1.2",
        "nodemailer": "^6.3.0",
        "npmlog": "4.1.2",
        "prom-client": "^11.5.3",
=======
        "mongodb": "3.2.7",
        "msgpack-js": "0.3.0",
        "mx-connect": "1.1.2",
        "nodemailer": "6.3.0",
        "npmlog": "4.1.2",
        "prom-client": "11.5.3",
>>>>>>> a40e8a01
        "request": "2.88.0",
        "restify": "^8.4.0",
        "seq-index": "1.1.0",
        "smtp-server": "3.5.0",
        "srs.js": "0.1.0",
        "uuid": "^3.3.3",
        "wild-config": "1.4.0"
    },
    "devDependencies": {
<<<<<<< HEAD
        "ajv": "^6.10.2",
        "eslint": "^6.2.1",
        "eslint-config-nodemailer": "1.2.0",
        "eslint-config-prettier": "^6.1.0",
        "grunt": "1.0.4",
        "grunt-cli": "1.3.2",
        "grunt-contrib-nodeunit": "2.0.0",
        "grunt-eslint": "^22.0.0",
        "moment": "2.24.0",
        "random-message": "1.1.0",
        "zip-stream": "^2.1.2"
=======
        "ajv": "6.10.2",
        "eslint": "6.1.0",
        "eslint-config-nodemailer": "1.2.0",
        "eslint-config-prettier": "6.0.0",
        "grunt": "1.0.4",
        "grunt-cli": "1.3.2",
        "grunt-contrib-nodeunit": "2.0.0",
        "grunt-eslint": "21.1.0",
        "moment": "2.24.0",
        "random-message": "1.1.0",
        "zip-stream": "2.1.0"
>>>>>>> a40e8a01
    },
    "engines": {
        "node": ">=6.0.0"
    },
    "bin": {
        "check-bounce": "./bin/check-bounce.js"
    }
}<|MERGE_RESOLUTION|>--- conflicted
+++ resolved
@@ -1,11 +1,7 @@
 {
     "name": "zone-mta",
     "private": false,
-<<<<<<< HEAD
     "version": "1.16.5",
-=======
-    "version": "1.16.4",
->>>>>>> a40e8a01
     "description": "Tiny outbound MTA",
     "main": "app.js",
     "scripts": {
@@ -20,33 +16,19 @@
         "crc-32": "1.2.0",
         "dnscache": "1.0.2",
         "gelf": "2.0.1",
-<<<<<<< HEAD
         "iconv-lite": "^0.5.0",
         "ioredis": "^4.14.0",
-=======
-        "iconv-lite": "0.5.0",
-        "ioredis": "4.11.2",
->>>>>>> a40e8a01
         "isemail": "3.2.0",
         "js-yaml": "3.13.1",
         "libmime": "4.1.3",
         "mailsplit": "4.4.1",
         "minimist": "1.2.0",
-<<<<<<< HEAD
         "mongodb": "^3.3.0",
         "msgpack-js": "0.3.0",
         "mx-connect": "^1.1.2",
         "nodemailer": "^6.3.0",
         "npmlog": "4.1.2",
         "prom-client": "^11.5.3",
-=======
-        "mongodb": "3.2.7",
-        "msgpack-js": "0.3.0",
-        "mx-connect": "1.1.2",
-        "nodemailer": "6.3.0",
-        "npmlog": "4.1.2",
-        "prom-client": "11.5.3",
->>>>>>> a40e8a01
         "request": "2.88.0",
         "restify": "^8.4.0",
         "seq-index": "1.1.0",
@@ -56,7 +38,6 @@
         "wild-config": "1.4.0"
     },
     "devDependencies": {
-<<<<<<< HEAD
         "ajv": "^6.10.2",
         "eslint": "^6.2.1",
         "eslint-config-nodemailer": "1.2.0",
@@ -64,23 +45,10 @@
         "grunt": "1.0.4",
         "grunt-cli": "1.3.2",
         "grunt-contrib-nodeunit": "2.0.0",
-        "grunt-eslint": "^22.0.0",
+        "grunt-eslint": "^22.1.0",
         "moment": "2.24.0",
         "random-message": "1.1.0",
         "zip-stream": "^2.1.2"
-=======
-        "ajv": "6.10.2",
-        "eslint": "6.1.0",
-        "eslint-config-nodemailer": "1.2.0",
-        "eslint-config-prettier": "6.0.0",
-        "grunt": "1.0.4",
-        "grunt-cli": "1.3.2",
-        "grunt-contrib-nodeunit": "2.0.0",
-        "grunt-eslint": "21.1.0",
-        "moment": "2.24.0",
-        "random-message": "1.1.0",
-        "zip-stream": "2.1.0"
->>>>>>> a40e8a01
     },
     "engines": {
         "node": ">=6.0.0"
